//! This module provides a way to store the weights of a document in a compressed way.
//! The compression is highly dependent on **our** weights distribution and thus
//! it's not recommended to use this module for other purposes.

use dsi_bitstream::prelude::*;
#[cfg(feature = "mem_dbg")]
use mem_dbg::{MemDbg, MemSize};
use std::io::{Cursor, Write};
use sux::prelude::*;
use webgraph::prelude::*;

type Writer<W> = BufBitWriter<LittleEndian, WordAdapter<u32, W>>;
type Reader<R> = BufBitReader<LittleEndian, WordAdapter<u32, R>>;
type EF = EliasFano<SelectFixed2>;

/// A factory that can create a reader.
/// The factory own the data and the reader borrows it.
pub trait ReaderFactory {
    /// The reader type that we will pass to another struct.
    type Reader<'a>: GammaRead<LittleEndian> + BitRead<LittleEndian>
    where
        Self: 'a;
    /// Returns a reader that reads from the given offset.
    fn get_reader(&self, offset: usize) -> Self::Reader<'_>;
}

/// A factory that creates a reader from vec of u8.
#[derive(Clone, Debug)]
#[cfg_attr(feature = "mem_dbg", derive(MemSize, MemDbg))]
pub struct CursorReaderFactory {
    data: Vec<u8>,
}

impl CursorReaderFactory {
    /// Creates a new `CursorReaderFactory` that reads from the given data.
    pub fn new(data: Vec<u8>) -> Self {
        CursorReaderFactory { data }
    }

    /// Consumes the `CursorReaderFactory` and returns the inner data.
    pub fn into_inner(self) -> Vec<u8> {
        self.data
    }
}

impl ReaderFactory for CursorReaderFactory {
    type Reader<'a> = Reader<std::io::Cursor<&'a [u8]>>;

    fn get_reader(&self, offset: usize) -> Self::Reader<'_> {
<<<<<<< HEAD
        let mut reader = std::io::Cursor::new(self.data.as_slice());
        reader.set_position(offset as u64);
        BufBitReader::<LittleEndian, _>::new(WordAdapter::<u32, _>::new(reader))
=======
        let mut res = BufBitReader::<LittleEndian, _>::new(WordAdapter::<u32, _>::new(
            std::io::Cursor::new(self.data.as_slice()),
        ));
        res.set_bit_pos(offset as u64).unwrap();
        res
>>>>>>> 7ce217a5
    }
}

/// A builder on which you can push the weights of a document.
/// The compression is highly dependent on **our** weights distribution and thus
/// it's not recommended to use this builder for other purposes.
#[derive(Debug)]
#[cfg_attr(feature = "mem_dbg", derive(MemSize, MemDbg))]
pub struct WeightsBuilder<W: Write = std::io::Cursor<Vec<u8>>> {
    /// The bitstream
    writer: Writer<W>,
    /// A vec of offsets where each node data starts
    offsets: Vec<usize>,
    /// How many bits we wrote so far
    len: usize,
    /// how many nodes we have
    num_nodes: usize,
    /// how many weights we have
    num_weights: usize,
}

impl WeightsBuilder {
    /// Creates a new `WeightsBuilder` that writes to the given writer.
    pub fn new() -> WeightsBuilder {
        WeightsBuilder {
            writer: BufBitWriter::new(WordAdapter::new(Cursor::new(Vec::new()))),
            offsets: vec![],
            len: 0,
            num_nodes: 0,
            num_weights: 0,
        }
    }
}

impl<W: Write> WeightsBuilder<W> {
    /// Creates a new `WeightsBuilder` that writes to the given writer.
    pub fn with_writer(writer: W) -> WeightsBuilder<W> {
        WeightsBuilder {
            writer: BufBitWriter::new(WordAdapter::new(writer)),
            offsets: vec![],
            len: 0,
            num_nodes: 0,
            num_weights: 0,
        }
    }

    /// Writes the weights of the given node to the writer.
    pub fn push<WS>(&mut self, weights: WS) -> std::io::Result<usize>
    where
        WS: ExactSizeIterator<Item = usize>,
    {
        self.num_nodes += 1;
        self.num_weights += weights.len();
        self.offsets.push(self.len);
        let mut bits_written = 0;
        bits_written += self.writer.write_gamma(weights.len() as u64)?;

        let mut zeros_range = 0;
        for weight in weights {
            if weight == 0 {
                if zeros_range == 0 {
                    bits_written += self.writer.write_unary(0)?;
                }
                zeros_range += 1;
                continue;
            }

            if zeros_range > 0 {
                bits_written += self.writer.write_gamma(zeros_range as u64)?;
                zeros_range = 0;
            }

            bits_written += self.writer.write_unary(weight as u64)?;
        }
        self.len += bits_written;
        Ok(bits_written)
    }
}

impl WeightsBuilder {
    /// Finishes the writing and returns the reader.
    pub fn build(self) -> Weights {
        let mut efb = EliasFanoBuilder::new(self.num_nodes, self.len);
        for offset in self.offsets {
            efb.push(offset).unwrap();
        }
        let ef = efb.build();

        Weights {
            num_nodes: self.num_nodes,
            num_weights: self.num_weights,
            offsets: ef.convert_to().unwrap(),
            reader_factory: CursorReaderFactory::new(
                self.writer.into_inner().unwrap().into_inner().into_inner(),
            ),
        }
    }

    #[cfg(feature = "rayon")]
    /// Finishes the writing and returns the reader.
    pub fn par_build(self) -> Weights {
        use rayon::iter::IndexedParallelIterator;
        use rayon::iter::IntoParallelIterator;
        use rayon::iter::ParallelIterator;

        let efb = EliasFanoConcurrentBuilder::new(self.num_nodes, self.len);
        self.offsets
            .into_par_iter()
            .enumerate()
            .for_each(|(index, offset)| unsafe {
                efb.set(index, offset, std::sync::atomic::Ordering::SeqCst);
            });
        let ef = efb.build();

        Weights {
            num_nodes: self.num_nodes,
            num_weights: self.num_weights,
            offsets: ef.convert_to().unwrap(),
            reader_factory: CursorReaderFactory::new(
                self.writer.into_inner().unwrap().into_inner().into_inner(),
            ),
        }
    }
}

/// A builder on which you can push the weights of a document.
/// The compression is highly dependent on **our** weights distribution and thus
/// it's not recommended to use this builder for other purposes.
#[derive(Clone, Debug)]
#[cfg_attr(feature = "mem_dbg", derive(MemSize, MemDbg))]
pub struct Weights<RF = CursorReaderFactory, OFF = EF> {
    /// The factory of bitstream readers
    reader_factory: RF,
    /// A vec of offsets gaps
    offsets: OFF,
    /// how many nodes we have
    num_nodes: usize,
    /// how many weights we have
    num_weights: usize,
}

impl<RF, OFF> Weights<RF, OFF> {
    /// Creates a new `WeightsBuilder` that writes to the given writer.
    pub fn new(reader_factory: RF, offsets: OFF, num_nodes: usize, num_weights: usize) -> Self {
        Weights {
            reader_factory,
            offsets,
            num_nodes,
            num_weights,
        }
    }

    /// Returns the number of weights.
    pub fn num_weights(&self) -> usize {
        self.num_weights
    }

    /// Returns the number of nodes.
    pub fn num_nodes(&self) -> usize {
        self.num_nodes
    }

    /// Consumes the `Weights` and returns the inner reader and offsets.
    pub fn into_inner(self) -> (RF, OFF) {
        (self.reader_factory, self.offsets)
    }
}

/// A lender
#[derive(Clone, Debug)]
pub struct Lender<R: GammaRead<LittleEndian> + BitRead<LittleEndian>> {
    /// The bitstream
    reader: R,
    /// how many nodes left to decode
    num_nodes: usize,
    /// at which node we are at
    start_node: usize,
}

impl<'lend, R: GammaRead<LittleEndian> + BitRead<LittleEndian>>
    webgraph::traits::NodeLabelsLender<'lend> for Lender<R>
{
    type Label = usize;
    type IntoIterator = Vec<usize>;
}

impl<'lend, R: GammaRead<LittleEndian> + BitRead<LittleEndian>> lender::Lending<'lend>
    for Lender<R>
{
    type Lend = (usize, Vec<usize>);
}

impl<R: GammaRead<LittleEndian> + BitRead<LittleEndian>> lender::ExactSizeLender for Lender<R> {
    fn len(&self) -> usize {
        self.num_nodes - self.start_node
    }
}

impl<R: GammaRead<LittleEndian> + BitRead<LittleEndian>> lender::Lender for Lender<R> {
    fn next(&mut self) -> Option<lender::prelude::Lend<'_, Self>> {
        if self.start_node == self.num_nodes {
            return None;
        }

        let node = self.start_node;
        self.start_node += 1;

        let mut weights_to_decode = self.reader.read_gamma().unwrap() as usize;
        let mut successors = Vec::with_capacity(weights_to_decode);

        while weights_to_decode != 0 {
            let weight = self.reader.read_unary().unwrap() as usize;
            if weight == 0 {
                let zeros_range = self.reader.read_gamma().unwrap() as usize;
                successors.resize(successors.len() + zeros_range, 0);
                weights_to_decode -= zeros_range;
                continue;
            }

            successors.push(weight);
            weights_to_decode -= 1;
        }

        Some((node, successors))
    }
}

/// The iterator over all the weights of the successors of all nodes
pub struct WeightsIter<R: GammaRead<LittleEndian> + BitRead<LittleEndian>> {
<<<<<<< HEAD
    num_nodes: usize,
=======
    len: usize,
>>>>>>> 7ce217a5
    succ: Succ<R>,
}

impl<R: GammaRead<LittleEndian> + BitRead<LittleEndian>> WeightsIter<R> {
    /// Creates a new `WeightsIter` that reads from the given reader.
<<<<<<< HEAD
    pub fn new(reader: R, num_nodes: usize) -> Self {
        WeightsIter {
            num_nodes,
=======
    pub fn new(reader: R, num_arcs: usize) -> Self {
        WeightsIter {
            len: num_arcs,
>>>>>>> 7ce217a5
            succ: Succ::new(reader),
        }
    }
}

<<<<<<< HEAD
=======
impl<R: GammaRead<LittleEndian> + BitRead<LittleEndian>> ExactSizeIterator for WeightsIter<R> {
    fn len(&self) -> usize {
        self.len
    }
}

>>>>>>> 7ce217a5
impl<R: GammaRead<LittleEndian> + BitRead<LittleEndian>> Iterator for WeightsIter<R> {
    type Item = usize;

    fn next(&mut self) -> Option<Self::Item> {
        let mut next;
        loop {
            if self.len == 0 {
                return None;
            }
            next = self.succ.next();
            if next.is_some() {
                self.len -= 1;
                return next;
            }
            self.succ.reset();
        }
    }
}

/// The iterator over the weights of the successors of a node
#[derive(Clone, Debug)]
pub struct Succ<R: GammaRead<LittleEndian> + BitRead<LittleEndian>> {
    /// The bitstream
    reader: R,
    /// how many weights left to decode
    weights_to_decode: usize,
    /// zeros_range
    zeros_range: usize,
}

impl<R: GammaRead<LittleEndian> + BitRead<LittleEndian>> Succ<R> {
    /// Creates a new `Succ` that reads from the given reader.
    pub fn new(reader: R) -> Self {
        let mut res = Succ {
            reader,
            weights_to_decode: 0,
            zeros_range: 0,
        };
        res.reset();
        res
    }

    /// Consumes the `Succ` and returns the inner reader.
    pub fn into_inner(self) -> R {
        self.reader
    }

    /// Resets the iterator so it can decode the weights of the next node.
    pub fn reset(&mut self) {
        self.weights_to_decode = self.reader.read_gamma().unwrap() as usize;
        self.zeros_range = 0;
    }
}

impl<R: GammaRead<LittleEndian> + BitRead<LittleEndian>> ExactSizeIterator for Succ<R> {
    #[inline(always)]
    fn len(&self) -> usize {
        self.weights_to_decode
    }
}

impl<R: GammaRead<LittleEndian> + BitRead<LittleEndian>> Iterator for Succ<R> {
    type Item = usize;

    #[inline(always)]
    fn next(&mut self) -> Option<usize> {
        debug_assert!(
            self.weights_to_decode >= self.zeros_range,
            concat!(
                "Expected weights_to_decode >= zeros_range, but got ",
                "weights_to_decode = {:?}, zeros_range = {:?}"
            ),
            self.weights_to_decode,
            self.zeros_range
        );
        if self.weights_to_decode == 0 {
            return None;
        }

        if self.zeros_range > 0 {
            self.zeros_range -= 1;
            return Some(0);
        }

        let weight = self.reader.read_unary().unwrap() as usize;

        if weight == 0 {
            self.zeros_range = self.reader.read_gamma().unwrap() as usize;
            self.zeros_range -= 1;
        }

        self.weights_to_decode -= 1;
        Some(weight)
    }
}

impl<RF: ReaderFactory, OFF: IndexedDict<Input = usize, Output = usize>> SequentialLabeling
    for Weights<RF, OFF>
{
    type Label = usize;

    type Lender<'node> = Lender<<RF as ReaderFactory>::Reader<'node>> where RF: 'node, OFF: 'node;

    fn num_nodes(&self) -> usize {
        self.num_nodes
    }

    fn iter_from(&self, from: usize) -> Self::Lender<'_> {
        let offset = self.offsets.get(from);
        Lender {
            reader: self.reader_factory.get_reader(offset),
            num_nodes: self.num_nodes - from,
            start_node: from,
        }
    }
}

impl<RF: ReaderFactory, OFF: IndexedDict<Input = usize, Output = usize>> RandomAccessLabeling
    for Weights<RF, OFF>
{
    type Labels<'succ> = Succ<<RF as ReaderFactory>::Reader<'succ>> where RF: 'succ, OFF: 'succ;

    fn num_arcs(&self) -> u64 {
        self.num_weights as u64
    }

    fn labels(&self, node_id: usize) -> <Self as RandomAccessLabeling>::Labels<'_> {
        let offset = self.offsets.get(node_id);
        Succ::new(self.reader_factory.get_reader(offset))
    }

    fn outdegree(&self, node_id: usize) -> usize {
        let offset = self.offsets.get(node_id);
        let mut reader = self.reader_factory.get_reader(offset);
        reader.read_gamma().unwrap() as usize
    }
}

impl<RF: ReaderFactory, OFF: IndexedDict<Input = usize, Output = usize>> Weights<RF, OFF> {
    /// Returns an iterator over all the weights of the successors of all nodes.
    pub fn weights(&self) -> WeightsIter<<RF as ReaderFactory>::Reader<'_>> {
        WeightsIter::new(self.reader_factory.get_reader(0), self.num_weights)
    }
}

#[cfg(test)]
mod test {
    use lender::Lender;

    use super::*;

    #[test]
    fn test_weights() {
        let weights = vec![
            vec![1, 2, 3, 4, 5],
            vec![1, 1, 1, 1, 1],
            vec![1, 1, 1, 1, 1],
            vec![1, 1, 3, 2, 2],
            vec![],
        ];

        let mut writer = WeightsBuilder::new();
        for row in weights.iter() {
            writer.push(row.iter().copied()).unwrap();
        }

        let reader = writer.build();

        assert_eq!(weights.len(), reader.num_nodes());
        assert_eq!(
            weights.iter().map(|w| w.len()).sum::<usize>(),
            reader.num_arcs() as usize
        );

        // test weights iter
        println!("Testing weights iter");
        let mut iter = reader.weights();
        for row in weights.iter() {
            for weight in row.iter() {
                assert_eq!(Some(*weight), iter.next());
            }
        }

        assert_eq!(None, iter.next());

        // test random access iter
        println!("Testing random access iter");
        for (i, row) in weights.iter().enumerate() {
            let mut iter = reader.labels(i);
            for weight in row.iter() {
                assert_eq!(Some(*weight), iter.next());
            }
            assert_eq!(None, iter.next());
        }

        // test random access degrees
        println!("Testing random access degrees");
        for (i, row) in weights.iter().enumerate() {
            assert_eq!(row.len(), reader.outdegree(i));
        }

        // test sequenital iter
        println!("Testing sequential iter");
        let mut iter = reader.iter();
        for row in weights.iter() {
            let (_node_id, weights) = iter.next().unwrap();
            assert_eq!(row, &weights);
        }
    }
}<|MERGE_RESOLUTION|>--- conflicted
+++ resolved
@@ -47,17 +47,11 @@
     type Reader<'a> = Reader<std::io::Cursor<&'a [u8]>>;
 
     fn get_reader(&self, offset: usize) -> Self::Reader<'_> {
-<<<<<<< HEAD
-        let mut reader = std::io::Cursor::new(self.data.as_slice());
-        reader.set_position(offset as u64);
-        BufBitReader::<LittleEndian, _>::new(WordAdapter::<u32, _>::new(reader))
-=======
         let mut res = BufBitReader::<LittleEndian, _>::new(WordAdapter::<u32, _>::new(
             std::io::Cursor::new(self.data.as_slice()),
         ));
         res.set_bit_pos(offset as u64).unwrap();
         res
->>>>>>> 7ce217a5
     }
 }
 
@@ -287,39 +281,26 @@
 
 /// The iterator over all the weights of the successors of all nodes
 pub struct WeightsIter<R: GammaRead<LittleEndian> + BitRead<LittleEndian>> {
-<<<<<<< HEAD
-    num_nodes: usize,
-=======
-    len: usize,
->>>>>>> 7ce217a5
+   len: usize,
     succ: Succ<R>,
 }
 
 impl<R: GammaRead<LittleEndian> + BitRead<LittleEndian>> WeightsIter<R> {
     /// Creates a new `WeightsIter` that reads from the given reader.
-<<<<<<< HEAD
-    pub fn new(reader: R, num_nodes: usize) -> Self {
-        WeightsIter {
-            num_nodes,
-=======
     pub fn new(reader: R, num_arcs: usize) -> Self {
         WeightsIter {
             len: num_arcs,
->>>>>>> 7ce217a5
             succ: Succ::new(reader),
         }
     }
 }
 
-<<<<<<< HEAD
-=======
 impl<R: GammaRead<LittleEndian> + BitRead<LittleEndian>> ExactSizeIterator for WeightsIter<R> {
     fn len(&self) -> usize {
         self.len
     }
 }
 
->>>>>>> 7ce217a5
 impl<R: GammaRead<LittleEndian> + BitRead<LittleEndian>> Iterator for WeightsIter<R> {
     type Item = usize;
 
